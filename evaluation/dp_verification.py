--- conflicted
+++ resolved
@@ -16,10 +16,7 @@
 import evaluation.aggregation as agg
 import evaluation.exploration as exp
 import copy
-<<<<<<< HEAD
-=======
 import yarrow
->>>>>>> 0ee68f1c
 from burdock.metadata.collection import *
 from scipy import stats
 
