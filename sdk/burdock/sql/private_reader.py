--- conflicted
+++ resolved
@@ -1,12 +1,7 @@
-<<<<<<< HEAD
 import math
 import numpy as np
-from burdock.sql import QueryParser, Rewriter, RewriterOptions
-=======
-
 from burdock.sql import Rewriter
 from .parse import QueryParser
->>>>>>> e679ebc7
 from burdock.mechanisms.laplace import Laplace
 from burdock.mechanisms.gaussian import Gaussian
 from burdock.metadata.report import Interval, Intervals, Result
