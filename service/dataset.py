#%%
import os
import json
from collections import defaultdict
from flask import abort
from flask import request
from secrets import get as secrets_get
from secrets import put as secrets_put

<<<<<<< HEAD
DATASETS = {"example_csv": {
                        "dataset_name": "example_csv",
=======
DATASETS = {"example": {
>>>>>>> a85d4ef2
                        "dataset_type": "csv_details",
                        "csv_details": {
                            "local_path": os.path.join(os.path.dirname(__file__), "datasets", "example.csv")
                        },
<<<<<<< HEAD
                        "budget":3.0,
                        "authorized_users":['mock_creds']},
=======
                        "budget":3.0},
            "iris": {
                        "dataset_type": "csv_details",
                        "csv_details": {
                            "local_path": os.path.join(os.path.dirname(__file__), "datasets", "iris.csv")
                        },
                        "budget":300.0},
>>>>>>> a85d4ef2
            "demo_dataverse": {
                        "dataset_name": "demo_dataverse",
                        "dataset_type": "dataverse_details",
                        "dataverse_details": {
                            "local_metadata_path": os.path.join(os.path.dirname(__file__),
                                                                "datasets",
                                                                "dataverse",
                                                                "demo_dataverse.yml"),
                            "host": "https://demo.dataverse.org/api/access/datafile/395811",
                            "schema": '{"fake":"schema"}'
                        },
                        "budget":3.0,
                        "authorized_users":['mock_creds']}}

RELEASED_DATASETS = {"example_released_csv": {
                        "dataset_name": "example_released_csv",
                        "dataset_type": "csv_details",
                        "csv_details": {
                            "local_path": os.path.join(os.path.dirname(__file__), "datasets", "example.csv")
                        },
                        "budget":10.0,
                        "authorized_users":['cb20a2f9-d97b-42b5-9e74-f9ed05b43839', 'mock_creds']},
                    "demo_released_dataverse": {
                        "dataset_name": "demo_released_dataverse",
                        "dataset_type": "dataverse_details",
                        "dataverse_details": {
                            "local_metadata_path": os.path.join(os.path.dirname(__file__),
                                                                "datasets",
                                                                "dataverse",
                                                                "demo_dataverse.yml"),
                            "host": "https://demo.dataverse.org/api/access/datafile/395811",
                            "schema": '{"fake":"schema"}'
                        },
                        "budget":10.0,
                        "authorized_users":['mock_creds']}}

KNOWN_DATASET_TYPE_KEYS = ["csv_details", "dataverse_details"]

KNOWN_USERS = {'ab30c2f7-d97b-42b5-9e74-f9ed05b43839': defaultdict(int), 'mock_creds': defaultdict(int, {'example_released_csv': 1})}

USERS_RELEASED = {"example_csv": defaultdict(int)}

# NOTE: This could be tracked inside datasets as well, although
# potentially safer to only track owners service side
OWNERS = {'ab30c2f7-d97b-42b5-9e74-f9ed05b43839': ["example_csv"]}

def _read_helper(dataset_request, dataset_storage):
    dataset_name = dataset_request["dataset_name"]

    if dataset_name not in dataset_storage:
        abort(400, "Dataset id {} not found.".format(dataset_name))
<<<<<<< HEAD
        
    dataset = dataset_storage[dataset_name]
=======

    dataset = DATASETS[dataset_name]
>>>>>>> a85d4ef2

    # Validate the secret, extract token
    try:
        if dataset["dataset_type"] == "dataverse_details":
            dataset[dataset["dataset_type"]]["token"] = secrets_get(name="dataverse:{}".format(dataset_request["dataset_name"]))["value"]
    except:
        # TODO: Temp fix for testing - Do better cleanup if secret missing
        # dataset["dataset_type"]["token"] = {'name':dataset_name,'value':42}
        pass

<<<<<<< HEAD
    return dataset

def read(dataset_request):
    """
    Read from private dataset

    :param info: The dataset to read and budget to use.
    :type info: dict {"dataset_name": str, "budget":int}
    :return: A dataset document that contains the type and info of the dataset
    :rtype: dict{"dataset_type": str, dataset_key: dict}
    """
    return _read_helper(dataset_request, DATASETS)

def readreleased(dataset_request):
    """
    Read from a released dataset, if authorized
    
    Check request header for client_guid

    :param info: The dataset to read and budget to use
    :type info: dict {"dataset_name": str, "budget":int}
    :return: A dataset document that contains the type and info of the dataset
    :rtype: dict{"dataset_type": str, dataset_key: dict}
    """
    dataset = _read_helper(dataset_request, RELEASED_DATASETS)
    dataset_name = dataset["dataset_name"]

    client_guid = request.headers.get('client_guid')

    # If client owns a released dataset, treat readreleased as
    # private read
    if client_guid in OWNERS:
        if dataset_request["dataset_name"] in OWNERS[client_guid]:
            return dataset
=======
    # Check/Decrement the budget before returning dataset
    adjusted_budget = dataset["budget"] - dataset_request["budget"]
    if adjusted_budget >= 0.0:
        dataset["budget"] = adjusted_budget
    else:
        abort(412, "Not enough budget for read. Remaining budget: {}".format(dataset_name))
>>>>>>> a85d4ef2

    # Checks to see if authorized users specified
    if 'authorized_users' in dataset and len(dataset['authorized_users']) > 0:
        if client_guid not in dataset['authorized_users']:
            abort(404, "User not authorized to access this dataset.")

    # Track readrelease
    USERS_RELEASED[dataset_name][client_guid] += 1

    # Decrement budget if this is a users first read
    if USERS_RELEASED[dataset_name][client_guid] > 1:
        adjusted_budget = dataset["budget"] - dataset_request["budget"]
        if adjusted_budget >= 0.0:
            dataset["budget"] = adjusted_budget
        else:
            abort(412, "Not enough budget for read. Remaining budget: {}".format(dataset["budget"]))
    
    return dataset

def release(release_request):
    """Releases a new dataset

    :param release_request: The dataset to read and budget to use.
    :type release_request: dict(DatasetDocument) 
    :return: A dataset document that contains the type and info of the dataset
    :rtype: dict(DatasetDocument) 
    """
    # Call helper
    released_dataset = _release_register_helper(release_request, RELEASED_DATASETS, True)

    print(RELEASED_DATASETS.keys())

    return released_dataset

#%%
def register(dataset):
    """Register a new dataset

    :param dataset: The dataset to read and budget to use.
    :type dataset: dict(DatasetDocument) 
    :return: A dataset document that contains the type and info of the dataset
    :rtype: dict(DatasetDocument) 
    """

    # Call helper
    dataset = _release_register_helper(dataset, DATASETS, False)

    print(DATASETS.keys())

    return {"result": dataset["dataset_name"]}

<<<<<<< HEAD
def _release_register_helper(dataset_request, dataset_storage, track_users):
    # Dataset name, for convenience
    dataset_name = dataset_request["dataset_name"]

    # Check secret here, to make sure this comes from service

    # Check duplicate
    if dataset_name in dataset_storage:
        abort(401, "Dataset id {} already exists. Identifiers must be unique".format(dataset_name))

    # Check key
    if dataset_request["dataset_type"] not in KNOWN_DATASET_TYPE_KEYS:
        abort(402, "Given type was {}, must be either csv_details or dataverse_details.".format(str(dataset_request["dataset_type"])))
    
    # Check budget 
    if dataset_request["budget"]:
        if dataset_request["budget"] <= 0.0: abort(403, "Budget must be greater than 0.")
=======
    # Add key if possible
    if dataset["dataset_type"] not in KNOWN_DATASET_TYPE_KEYS:
        abort(402, "Given type was {}, must be either csv_details or dataverse_details.".format(str(dataset["dataset_type"])))

    # Add budget if possible 
    if dataset["budget"]:
        if dataset["budget"] <= 0.0: abort(403, "Budget must be greater than 0.")
>>>>>>> a85d4ef2
    else:
        abort(403, "Must specify a budget")

    # Type specific registration
    if dataset_request["dataset_type"] == "csv_details":
        # Local dataset
        if not os.path.isfile(dataset_request["csv_details"]["local_path"]):
            abort(406, "Local file path {} does not exist.".format(str(dataset_request["dataset_type"])))
    elif dataset_request["dataset_type"] == "dataverse_details":
        # Validate Json schema
        if dataset_request["dataverse_details"]["schema"]:
            try:
                dataset_request["dataverse_details"]["schema"] = json.dumps(dataset_request["dataverse_details"]["schema"])
            except:
                abort(407, "Schema {} must be valid json.".format(str(dataset_request["dataverse_details"]["schema"])))
        else:
            abort(414, "Schema must exist.")

        # Specify host
        if not dataset_request["dataverse_details"]["host"]:
            abort(408, "Must specify host, {} is malformed.".format(str(dataset_request["dataverse_details"]["host"])))

    # Track owner
    client_guid = request.headers.get('client_guid')
    if client_guid in OWNERS:
        OWNERS[client_guid].append(dataset_name)
    else:
        OWNERS[client_guid] = [dataset_name]

    # This flag is currently only on for released datasets
    if track_users:
        # Before we register/release officially,
        # Track user dataset registrations (count)
        # Tracking Spec:
        # DatasetDict -> {dataset -> {user -> count}}
        # If count is 0, user has never been given access to this dset
        # If count is 1, user has access to this dataset, but has never read from it
        # Else, count == (# of reads + 1)
        USERS_RELEASED[dataset_name][client_guid] += 1

    # If everything looks good, register it.
    dataset_storage[dataset_name] = dataset_request

    return dataset_request<|MERGE_RESOLUTION|>--- conflicted
+++ resolved
@@ -7,20 +7,11 @@
 from secrets import get as secrets_get
 from secrets import put as secrets_put
 
-<<<<<<< HEAD
-DATASETS = {"example_csv": {
-                        "dataset_name": "example_csv",
-=======
 DATASETS = {"example": {
->>>>>>> a85d4ef2
                         "dataset_type": "csv_details",
                         "csv_details": {
                             "local_path": os.path.join(os.path.dirname(__file__), "datasets", "example.csv")
                         },
-<<<<<<< HEAD
-                        "budget":3.0,
-                        "authorized_users":['mock_creds']},
-=======
                         "budget":3.0},
             "iris": {
                         "dataset_type": "csv_details",
@@ -28,7 +19,6 @@
                             "local_path": os.path.join(os.path.dirname(__file__), "datasets", "iris.csv")
                         },
                         "budget":300.0},
->>>>>>> a85d4ef2
             "demo_dataverse": {
                         "dataset_name": "demo_dataverse",
                         "dataset_type": "dataverse_details",
@@ -80,13 +70,8 @@
 
     if dataset_name not in dataset_storage:
         abort(400, "Dataset id {} not found.".format(dataset_name))
-<<<<<<< HEAD
         
     dataset = dataset_storage[dataset_name]
-=======
-
-    dataset = DATASETS[dataset_name]
->>>>>>> a85d4ef2
 
     # Validate the secret, extract token
     try:
@@ -97,7 +82,6 @@
         # dataset["dataset_type"]["token"] = {'name':dataset_name,'value':42}
         pass
 
-<<<<<<< HEAD
     return dataset
 
 def read(dataset_request):
@@ -132,14 +116,6 @@
     if client_guid in OWNERS:
         if dataset_request["dataset_name"] in OWNERS[client_guid]:
             return dataset
-=======
-    # Check/Decrement the budget before returning dataset
-    adjusted_budget = dataset["budget"] - dataset_request["budget"]
-    if adjusted_budget >= 0.0:
-        dataset["budget"] = adjusted_budget
-    else:
-        abort(412, "Not enough budget for read. Remaining budget: {}".format(dataset_name))
->>>>>>> a85d4ef2
 
     # Checks to see if authorized users specified
     if 'authorized_users' in dataset and len(dataset['authorized_users']) > 0:
@@ -191,7 +167,6 @@
 
     return {"result": dataset["dataset_name"]}
 
-<<<<<<< HEAD
 def _release_register_helper(dataset_request, dataset_storage, track_users):
     # Dataset name, for convenience
     dataset_name = dataset_request["dataset_name"]
@@ -209,15 +184,6 @@
     # Check budget 
     if dataset_request["budget"]:
         if dataset_request["budget"] <= 0.0: abort(403, "Budget must be greater than 0.")
-=======
-    # Add key if possible
-    if dataset["dataset_type"] not in KNOWN_DATASET_TYPE_KEYS:
-        abort(402, "Given type was {}, must be either csv_details or dataverse_details.".format(str(dataset["dataset_type"])))
-
-    # Add budget if possible 
-    if dataset["budget"]:
-        if dataset["budget"] <= 0.0: abort(403, "Budget must be greater than 0.")
->>>>>>> a85d4ef2
     else:
         abort(403, "Must specify a budget")
 
